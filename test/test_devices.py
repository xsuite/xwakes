--- conflicted
+++ resolved
@@ -10,37 +10,11 @@
                   ])
 def test_create_tesla_cavity_component(plane, exponents, expected_z):
     # using the parameters from SLAC-PUB-9663, "Short-range dipole wakefields in accelerating structures for the NLC"
-<<<<<<< HEAD
-    zlong_comp = create_tesla_cavity_component(period_length=8.75e-3, a=4.92e-3, g=6.89e-3, plane='z', exponents=(0, 0,
-                                                                                                                  0, 0))
-    freq = np.array([1e9])
-    assert np.isclose(ref_1ghz_zlong_re[0], np.real(zlong_comp.impedance(freq)[0]))
-    assert np.isclose(ref_1ghz_zlong_im[0], np.imag(zlong_comp.impedance(freq)[0]))
-
-    ref_1ghz_zxdip_re = np.array([84292624.28074735])
-    ref_1ghz_zxdip_im = np.array([1.03389207e+08])
-    zxdip_comp = create_tesla_cavity_component(period_length=8.75e-3, a=4.92e-3, g=6.89e-3, plane='x', exponents=(1, 0,
-                                                                                                                  0, 0))
-    freq = np.array([1e9])
-    assert np.isclose(ref_1ghz_zxdip_re[0], np.real(zxdip_comp.impedance(freq)[0]))
-    assert np.isclose(ref_1ghz_zxdip_im[0], np.imag(zxdip_comp.impedance(freq)[0]))
-
-    ref_1ghz_zydip_re = np.array([84292624.28074735])
-    ref_1ghz_zydip_im = np.array([1.03389207e+08])
-    zydip_comp = create_tesla_cavity_component(period_length=8.75e-3, a=4.92e-3, g=6.89e-3, plane='y', exponents=(0, 1,
-                                                                                                                  0, 0))
-    freq = np.array([1e9])
-    assert np.isclose(ref_1ghz_zydip_re[0], np.real(zydip_comp.impedance(freq)[0]))
-    assert np.isclose(ref_1ghz_zydip_im[0], np.imag(zydip_comp.impedance(freq)[0]))
-
-
-def test_shunt_impedance_flat_taper_stupakov_formula():
-=======
-    L=8.75e-3
+    period_length=8.75e-3
     a=4.92e-3
     g=6.89e-3
     freq = 1e9
-    comp = create_tesla_cavity_component(L=L, a=a, g=g, plane=plane, exponents=exponents)
+    comp = create_tesla_cavity_component(period_length=period_length, a=a, g=g, plane=plane, exponents=exponents)
     assert np.isclose(np.real(expected_z), np.real(comp.impedance(freq)))
     assert np.isclose(np.imag(expected_z), np.imag(comp.impedance(freq)))
 
@@ -60,14 +34,13 @@
                     ['zycst', True, 0.],
                   ])
 def test_shunt_impedance_flat_taper_stupakov_formula(component_id, approximate_integrals, expected_r_shunt):
->>>>>>> 7e600c71
     length = 97e-3
     delta = 17.6e-3
     half_width = 350e-3
     half_gap = 25e-3
 
     r_shunt = shunt_impedance_flat_taper_stupakov_formula(half_gap_small=half_gap, half_gap_big=half_gap+delta,
-                                                                 half_width=half_width, taper_slope=delta / length,
-                                                                 cutoff_frequency=50e9, component_id=component_id,
-                                                                 approximate_integrals=approximate_integrals)
+                                                          half_width=half_width, taper_slope=delta / length,
+                                                          cutoff_frequency=50e9, component_id=component_id,
+                                                          approximate_integrals=approximate_integrals)
     assert np.isclose(r_shunt, expected_r_shunt)