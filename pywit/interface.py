--- conflicted
+++ resolved
@@ -1,11 +1,7 @@
-<<<<<<< HEAD
 # copyright ############################### #
 # This file is part of the Xwakes Package.  #
 # Copyright (c) CERN, 2024.                 #
 # ######################################### #
 
 from xwakes.wit.interface import *
-=======
-from xwakes.wit.interface import *
-from xwakes.wit.interface import _create_iw2d_input_from_dict
->>>>>>> df77f8a9
+from xwakes.wit.interface import _create_iw2d_input_from_dict