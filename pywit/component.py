--- conflicted
+++ resolved
@@ -26,14 +26,13 @@
                  of each region of interest.
     :return: An array with the sampling obtained.
     """
-<<<<<<< HEAD
     if len(rois) == 0:
         return np.geomspace(start, stop, rough_points)
 
     # eliminate duplicates
     rois_no_dup = set(rois)
 
-    fine_points_per_roi = int(round(rough_points*precision_factor))
+    fine_points_per_roi = int(round(rough_points * precision_factor))
     
     intervals = [np.linspace(max(roi_start, start), min(roi_stop, stop), fine_points_per_roi)
                  for roi_start, roi_stop in rois_no_dup
@@ -42,16 +41,6 @@
     rough_sampling = np.geomspace(start, stop, rough_points)
 
     return np.unique(round_sigfigs(snp.merge(fine_sampling_rois,rough_sampling),7))
-=======
-    intervals = [np.linspace(max(i, start), min(f, stop), fine_points)
-                 for i, f in rois
-                 if (start <= i <= stop or start <= f <= stop)]
-    fine_sampling_rois = np.hstack(intervals) if intervals else np.array([])
-    rough_sampling = np.geomspace(start, stop, rough_points)
-
-    return np.sort(list(set(round_sigfigs(
-        snp.merge(fine_sampling_rois, rough_sampling), 7))))
->>>>>>> 28dc1aca
 
 
 class Component:
@@ -357,25 +346,10 @@
         :return: A tuple of two numpy arrays with same shape, giving
                  the frequency grid and impedances respectively
         """
-<<<<<<< HEAD
         
         frequencies = self._frequency_array(rough_points, start, stop, precision_factor)
         
         return frequencies, self.impedance(frequencies)
-=======
-        if len(self.f_rois) == 0:
-            xs = np.geomspace(start, stop, rough_points)
-            return xs, self.impedance(xs)
-
-        # eliminate duplicates
-        f_rois_no_dup = set(self.f_rois)
-
-        fine_points_per_roi = int(round(rough_points * precision_factor))
-
-        xs = mix_fine_and_rough_sampling(start, stop, rough_points,
-                                         fine_points_per_roi,
-                                         list(f_rois_no_dup))
->>>>>>> 28dc1aca
 
 
     def wake_to_array(self, rough_points: int, start: float = MIN_TIME, stop: float = MAX_TIME,
@@ -398,30 +372,15 @@
         :return: A tuple of two numpy arrays with same shape, giving the
                  time grid and wakes respectively
         """
-<<<<<<< HEAD
         times = self._time_array(rough_points, start, stop, precision_factor)
-=======
-        if len(self.t_rois) == 0:
-            xs = np.geomspace(start, stop, rough_points)
-            return xs, self.wake(xs)
-
-        # eliminate duplicates
-        t_rois_no_dup = set(self.t_rois)
-
-        fine_points_per_roi = int(round(rough_points * precision_factor))
-
-        xs = mix_fine_and_rough_sampling(start, stop, rough_points,
-                                         fine_points_per_roi,
-                                         list(t_rois_no_dup))
->>>>>>> 28dc1aca
 
         return times, self.wake(times)
 
     def discretize(self, freq_points: int, time_points: int, freq_start: float = MIN_FREQ, freq_stop: float = MAX_FREQ,
                    time_start: float = MIN_TIME, time_stop: float = MAX_TIME,
                    freq_precision_factor: float = FREQ_P_FACTOR,
-                   time_precision_factor: float = TIME_P_FACTOR) -> Tuple[
-        Tuple[np.ndarray, np.ndarray], Tuple[np.ndarray, np.ndarray]]:
+                   time_precision_factor: float = TIME_P_FACTOR
+                   ) -> Tuple[Tuple[np.ndarray, np.ndarray], Tuple[np.ndarray, np.ndarray]]:
         """
         Combines the two discretization-functions in order to fully discretize the wake and impedance of the object
         as specified by a number of parameters.
